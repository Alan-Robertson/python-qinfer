--- conflicted
+++ resolved
@@ -24,11 +24,7 @@
 ##
 
 from __future__ import absolute_import
-<<<<<<< HEAD
-__version__ = '1.0b3'
-=======
 from qinfer.version import version as __version__
->>>>>>> 4fc75fe9
 
 ## IMPORTS ####################################################################
 # These imports control what is made available by importing qinfer itself.
